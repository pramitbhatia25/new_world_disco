import logging
import io
import os
import boto3

import lightkurve as lk
import numpy as np
import pandas as pd
import requests
import math
from astropy import units as u

logging.captureWarnings(True)
logger = logging.getLogger(__name__)

logger.setLevel(logging.DEBUG)
handler = logging.FileHandler('preprocess.log')
logger.addHandler(handler)


TESS_DATA_URL = 'https://exofop.ipac.caltech.edu/tess/download_toi.php?sort=toi&output=csv'
LOCAL_DATA_FILE_NAME = 'tess_data.csv'
DEFAULT_TESS_ID =  '2016376984' # a working 'v-shaped' lightcurve. Eventually we'll need to run this for all lightcurves from tess
BJD_TO_BCTJD_DIFF = 2457000
S3_BUCKET = 'preprocess-tess-data-bucket'
OUTPUT_FOLDER = 'tess_data/' # modified to save to different output folder
EXPERIMENTAL_FOLDER = 'experimental/' # folder for planets with unknown status
LIGHTKURVE_CACHE_FOLDER = 'lightkurve-cache/'
EARTH_RADIUS = 6378.1

# these bin numbers for TESS from Yu et al. (2019) section 2.3: https://iopscience.iop.org/article/10.3847/1538-3881/ab21d6/pdf
global_bin_width_factor = 2001
local_bin_width_factor = 201

def fetch_tess_data_df():
    """
    Method to load TESS data. 
    If data does not exist locally, it will be downloaded from
    TESS_DATA_URL and saved locally.
    """

    if os.path.isfile(LOCAL_DATA_FILE_NAME):
        return pd.read_csv(LOCAL_DATA_FILE_NAME)
    res = requests.get(TESS_DATA_URL)
    tess_data_raw = res.content
    with open(LOCAL_DATA_FILE_NAME, 'wb+') as f:
        f.write(tess_data_raw)
    return pd.read_csv(io.BytesIO(tess_data_raw))

def preprocess_tess_data(tess_id=DEFAULT_TESS_ID):
    """
    Method for preprocessing TESS data.
    Data preprocessing consists of 4 stages:
        1. Outliers are removed.
        2. The lightcurve is flattened and folded.
        3. A global view of the lightcurve is generated.
        4. A local view of the transit is generated.
    After preprocessing, global and local views are saved to disk.
    Input: tess_id = TESS Input Catalog (TIC) identifier.
    """


    # Download and stitch all lightcurve quarters together.
    id_string = f'TIC {tess_id}'
    
    # print("Loading lightcurves")

    lcs = download_lightcurves(id_string)

    # print("Stitching lightcurves")

    lc_raw = lcs.stitch()

    # print("Fetching period and duration")

    # Fetch period and duration data from caltech exofop for tess
    data_df = fetch_tess_data_df()

    threshold_crossing_events = data_df[data_df['TIC ID'] == int(tess_id)]

    # some stellar bodies have multiple threshold crossing events
    # we want to generate for each threshold crossing event
    tce_count = threshold_crossing_events.shape[0]

    # print("Processing outliers")

    # sigma set following Ansdell et al https://www.aanda.org/articles/aa/full_html/2020/01/aa35345-19/aa35345-19.html
    lc_clean = lc_raw.remove_outliers(sigma=3.5)

    for i in range(tce_count):
        
        period, duration = threshold_crossing_events['Period (days)'].iloc[i].item(),  threshold_crossing_events['Duration (hours)'].iloc[i].item()
        t0 = threshold_crossing_events['Epoch (BJD)'].iloc[i].item() - BJD_TO_BCTJD_DIFF

        info = extract_stellar_parameters(threshold_crossing_events, tess_id, period, duration, i)

        # print("Masking hack")

        # Do the hacky masking from here: https://docs.lightkurve.org/tutorials/3-science-examples/exoplanets-machine-learning-preprocessing.html
        temp_fold = lc_clean.fold(period, epoch_time=t0)
        fractional_duration = (duration / 24.0) / period
        phase_mask = np.abs(temp_fold.phase.value) < (fractional_duration * 1.5)
        transit_mask = np.in1d(lc_clean.time.value, temp_fold.time_original.value[phase_mask])


        # print("Flattening lightcurve")

        lc_flat = lc_clean.flatten(mask=transit_mask)
        lc_fold = lc_flat.fold(period, epoch_time=t0)

        # print("Creating global representation")

        lc_global = lc_fold.bin(time_bin_size=period/global_bin_width_factor, n_bins=global_bin_width_factor).normalize() - 1

        if np.sum(np.isnan(lc_global.flux))/len(lc_global.flux) > 0.25:
            logger.info(f'{tess_id} global view contains > 0.25 NaNs.')
            return

        lc_global = (lc_global / np.abs(np.nanmin(lc_global.flux)) )

        # fill nans and add gaussian noise
        if np.any(np.isnan(lc_global.flux)):
            lc_global.flux = add_gaussian_noise(lc_global.flux)   

        # sometimes we get the wrong number of bins, so we have to abort
        if not (len(lc_global) == global_bin_width_factor):
            logger.info(f'{tess_id} lc_global incorrect dimension: {len(lc_global)}')
            return

        # print("Creating local representation")

        phase_mask = (lc_fold.phase > -4*fractional_duration) & (lc_fold.phase < 4.0*fractional_duration)
        lc_zoom = lc_fold[phase_mask]

        # we use 8x fractional duration here since we zoomed in on 4x the fractional duration on both sides
        lc_local = lc_zoom.bin(time_bin_size=8*fractional_duration/local_bin_width_factor, n_bins=local_bin_width_factor).normalize() - 1

        if np.sum(np.isnan(lc_local.flux))/len(lc_local.flux) > 0.25:
            logger.info(f'{tess_id} local view contains > 0.25 NaNs.')
            return

        lc_local = (lc_local / np.abs(np.nanmin(lc_local.flux)) )

        # fill nans and add gaussian noise
        if np.any(np.isnan(lc_local.flux)):
            lc_local.flux = add_gaussian_noise(lc_local.flux)        
            

        # sometimes we get the wrong number of bins, so we have to abort
        if not (len(lc_local) == local_bin_width_factor):
            logger.info(f'{tess_id} lc_local incorrect dimension: {len(lc_local)}')
            return

        # print(lc_local.dtype.names)

        # add centroid preprocessing
        local_cen, global_cen = preprocess_centroid(lc_local, lc_global)
        
        if info[2] == -1:
            out = f'{OUTPUT_FOLDER}/{EXPERIMENTAL_FOLDER}/'
        else:
            out = OUTPUT_FOLDER

        # export
        export_lightcurve(lc_local, f"{out+str(tess_id)}_0{int(info[1])}_local")
        export_lightcurve(lc_global, f"{out+str(tess_id)}_0{int(info[1])}_global")

        np.save(f"{out+str(tess_id)}_0{int(info[1])}_info.npy", np.array(info))

        # export
        np.save(f"{out+str(tess_id)}_0{int(info[1])}_local_cen.npy", local_cen)
        np.save(f"{out+str(tess_id)}_0{int(info[1])}_global_cen.npy", global_cen)

        # export_data_to_s3(lc_local, out, f'{str(tess_id)}_0{int(info[1])}_local')
        # export_data_to_s3(lc_global, out, f'{str(tess_id)}_0{int(info[1])}_global')
        # export_data_to_s3(info, out, f'{str(tess_id)}_0{int(info[1])}_info')
        # export_data_to_s3(local_cen, out, f'{str(tess_id)}_0{int(info[1])}_local_cen')
        # export_data_to_s3(global_cen, out, f'{str(tess_id)}_0{int(info[1])}_global_cen')

def download_lightcurves(id_string):
    q = lk.search_lightcurve(id_string, author=['SPOC','TESS-SPOC'])
    
    if len(q) == 0:
        q = lk.search_lightcurve(id_string, author='QLP')

    # to increase processing speed we'll remove short cadences
    if len(q) > 20:
        q = q[q.exptime >= u.Quantity(600, u.s)]

    if len(q) == 0:
        return

    return q.download_all(download_dir=LIGHTKURVE_CACHE_FOLDER)

def add_gaussian_noise(lc_flux):
    # Replace nans with median and add guassian noise
    mu = np.nanmedian(lc_flux)
    rms = np.sqrt(np.nanmean(np.square(lc_flux)))
<<<<<<< HEAD
    print(std, rms)
=======
>>>>>>> 5049e9f2
    lc_flux[np.isnan(lc_flux)] = mu 
    lc_flux = np.random.normal(mu, rms, size = len(lc_flux))
    
    return lc_flux

def export_data_to_s3(data, output_folder, filename):
    """
    Method to save lightcurve data as a pickle object.
    Inputs: data = data to be saved.
            output_folder = folder in which to save file.
            filename = name of the file.
    """
    s3 = boto3.client('s3')

    if not 'Contents' in s3.list_objects(Bucket=S3_BUCKET, Prefix=output_folder):
        s3.put_object(Bucket=S3_BUCKET, Key=output_folder)

    # we use an in-memory bytes buffer so we don't have to save locally
    bytes_data = io.BytesIO()
    np.save(bytes_data, data, allow_pickle=True)
    bytes_data.seek(0)
    s3.upload_fileobj(bytes_data, S3_BUCKET, f'{output_folder}{filename}.pkl')

def export_lightcurve(lc, filename):
    """
    Method to save lightcurve data as CSV and a NumPy array file (.npy) representing flux.
    Inputs: lc = lightcurve to be saved.
            folder = folder in which to save file.
            filename = name of the file.
    """

    if not os.path.isdir(OUTPUT_FOLDER):
        os.mkdir(os.path.join(os.getcwd(), OUTPUT_FOLDER))

#   lc.to_csv(f"./data/{filename}.csv", overwrite=True)
    np.save(f"{filename}_flux.npy", np.array(lc['flux']))


### Info Preprocessing
def extract_stellar_parameters(threshold_crossing_events, tess_id, period, duration, i):
    # info contains: [0]tic, [1]tce, [2]label, [3]period, [4]epoch, [5]duration, 
    # [6]Teff, [7]logg, [8]metallicity, [9]mass, [10]stellar_radius, [11]SNR, [12]TESS_Mag, 
    # [13]proper_motion, [14]density, [15]a/Rs, [16]depth, [17]radius_ratio, 
    # [18]impact_parameter_b, [19]logRp_Rearth
    info = np.full((20,), 0, dtype=np.float64)

    info[0] = tess_id
    info[1] = i + 1

    # if label is -1, these are unknowns for the experimental set
    if threshold_crossing_events['TESS Disposition'].iloc[i] in ['KP', 'CP']:
        info[2] = 1
    elif threshold_crossing_events['TESS Disposition'].iloc[i] in ['FA', 'FP']:
        info[2] = 0
    else:
        info[2] = -1

    info[3] = period
    info[4] = threshold_crossing_events['Epoch (BJD)'].iloc[i].item()
    info[5] = duration

    

    Teff = threshold_crossing_events['Stellar Eff Temp (K)'].iloc[i].item()
    logg = threshold_crossing_events['Stellar log(g) (cm/s^2)'].iloc[i].item()
    metallicity = threshold_crossing_events['Stellar Metallicity'].iloc[i].item()
    mass = threshold_crossing_events['Stellar Mass (M_Sun)'].iloc[i].item()
    stellar_radius = threshold_crossing_events['Stellar Radius (R_Sun)'].iloc[i].item()
    planet_snr = threshold_crossing_events['Planet SNR'].iloc[i].item()
    tess_mag = threshold_crossing_events['TESS Mag'].iloc[i].item()
    proper_motion = threshold_crossing_events['PM RA (mas/yr)'].iloc[i].item()

    for i, param in enumerate([Teff, logg, metallicity, mass, stellar_radius, planet_snr, tess_mag, proper_motion]):
        if not np.isnan(param):
            info[5+i+1] = param

    # we need to download the remaining parameters
    stellar_params_link = f'https://exofop.ipac.caltech.edu/tess/download_stellar.php?id={tess_id}&output=csv'

    stellar_params = pd.read_csv(stellar_params_link, sep='|')
    
    densities = stellar_params['Density (g/cm^3)']

    if not np.all(densities.isna()):
        info[14] = densities.dropna().iloc[0].item()

    planet_params_link = f'https://exofop.ipac.caltech.edu/tess/download_planet.php?id={tess_id}&output=csv'

    planet_params = pd.read_csv(planet_params_link, sep='|')

    a_rs = planet_params['a/Rad_s']
    depths = planet_params['Depth (ppm)']
    radius_ratios = planet_params['Rad_p/Rad_s']
    impact_param_b = planet_params['Impact Parameter b']

    for i, param_list in enumerate([a_rs, depths, radius_ratios, impact_param_b]):
        if not np.all(param_list.isna()):
            info[14+i+1] = param_list.dropna().iloc[0].item()
    
    planet_radius = planet_params['Radius (R_Earth)']
    arb_boundary = 13*EARTH_RADIUS
    if not np.all(planet_radius.isna()):
        logRp_Rb = np.log(planet_radius.iloc[0].item())/arb_boundary
        info[19] = logRp_Rb

    return info

### Centroid Preprocessing
# section 2.2 of https://arxiv.org/pdf/1810.13434.pdf describes how they normalized
def normalize_centroid(centroid_data):
    # normalize by subtracting median and dividing by standard deviation
    med = np.nanmedian(centroid_data)
    std = np.nanstd(centroid_data)
    centroid_data -= med
    if std == 0:
        logger.info("Error; normalize_centroid(): std == 0")
        return
    centroid_data /= std

    # TO DO
    # "Moreover, we normalize the standard deviation of the centroid curves by that of the light curves"
    # from 2.2 not implemented


def get_mag(x, y):
    # get magnitude as: sqrt(x^2 + y^2)
    return math.sqrt(x*x + y*y)

def preprocess_centroid(lc_local, lc_global):
    """
    Method for preprocessing TESS centroid data
    Input: local and global lightcurve objects (already pre-processed)
    Output: local and global centroid position numpy arrays
    """
    sap_global_condition = 'sap_x' in lc_global.columns and 'sap_y' in lc_global.columns
    sap_local_condition = 'sap_x' in lc_local.columns and 'sap_y' in lc_local.columns
    if sap_global_condition and sap_local_condition:
        # remove the pix dimension
        global_x = np.array([float(x/u.pix) for x in lc_global['sap_x']])
        global_y = np.array([float(y/u.pix) for y in lc_global['sap_y']])
        local_x = np.array([float(x/u.pix) for x in lc_local['sap_x']])
        local_y = np.array([float(y/u.pix) for y in lc_local['sap_y']])
    elif 'centroid_col' in lc_global.columns and 'centroid_row' in lc_global.columns:
        global_x = np.array([float(x/u.pix) for x in lc_global['centroid_row']])
        global_y = np.array([float(y/u.pix) for y in lc_global['centroid_col']])
        local_x = np.array([float(x/u.pix) for x in lc_local['centroid_row']])
        local_y = np.array([float(y/u.pix) for y in lc_local['centroid_col']])
    else:
        # TO DO: check for centroid_row, centroid_col and do any preprocessing they might require
        logger.info("Error: preprocess_centroid(): No centroid data")
        return

    # compute r = sqrt(x^2 + y^2) for each centroid location
    local_cen = np.array([get_mag(x,y) for x, y in zip(local_x, local_y)])
    global_cen = np.array([get_mag(x,y) for x, y in zip(global_x, global_y)])

    # normalize by subtracting median and dividing by standard deviation
    normalize_centroid(local_cen)
    normalize_centroid(global_cen)

    return local_cen, global_cen

if __name__ == "__main__":
    preprocess_tess_data()<|MERGE_RESOLUTION|>--- conflicted
+++ resolved
@@ -196,10 +196,6 @@
     # Replace nans with median and add guassian noise
     mu = np.nanmedian(lc_flux)
     rms = np.sqrt(np.nanmean(np.square(lc_flux)))
-<<<<<<< HEAD
-    print(std, rms)
-=======
->>>>>>> 5049e9f2
     lc_flux[np.isnan(lc_flux)] = mu 
     lc_flux = np.random.normal(mu, rms, size = len(lc_flux))
     
