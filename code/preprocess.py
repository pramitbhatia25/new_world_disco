import logging
import io
import os

import lightkurve as lk
import numpy as np
import pandas as pd
import requests
import math
from astropy import units as u

logger = logging.getLogger(__name__)

logger.setLevel(logging.INFO)
handler = logging.FileHandler('preprocess.log')
logger.addHandler(handler)

TESS_DATA_URL = 'https://exofop.ipac.caltech.edu/tess/download_toi.php?sort=toi&output=csv'
LOCAL_DATA_FILE_NAME = 'tess_data.csv'
DEFAULT_TESS_ID = '2016376984' # a working 'v-shaped' lightcurve. Eventually we'll need to run this for all lightcurves from tess
BJD_TO_BCTJD_DIFF = 2457000
OUTPUT_FOLDER = 'tess_data/' # modified to save to different output folder

# these bin numbers for TESS from Yu et al. (2019) section 2.3: https://iopscience.iop.org/article/10.3847/1538-3881/ab21d6/pdf
global_bin_width_factor = 201
local_bin_width_factor = 61

def fetch_tess_data_df():
    """
    Method to load TESS data. 

    If data does not exist locally, it will be downloaded from
    TESS_DATA_URL and saved locally.
    """

    if os.path.isfile(LOCAL_DATA_FILE_NAME):
        return pd.read_csv(LOCAL_DATA_FILE_NAME)
    res = requests.get(TESS_DATA_URL)
    tess_data_raw = res.content
    with open(LOCAL_DATA_FILE_NAME, 'wb+') as f:
        f.write(tess_data_raw)
    return pd.read_csv(io.BytesIO(tess_data_raw))

def preprocess_tess_data(tess_id=DEFAULT_TESS_ID):
    """
    Method for preprocessing TESS data.

    Data preprocessing consists of 4 stages:
        1. Outliers are removed.
        2. The lightcurve is flattened and folded.
        3. A global view of the lightcurve is generated.
        4. A local view of the transit is generated.

    After preprocessing, global and local views are saved to disk.

    Input: tess_id = TESS Input Catalog (TIC) identifier.
    """

    if os.path.isfile(f'./data/{tess_id}_global_flux.npy'):
        return

    # Download and stitch all lightcurve quarters together.
    id_string = f'TIC {tess_id}'
    
    # print("Loading lightcurves")

    q = lk.search_lightcurve(id_string)
    lcs = q.download_all()

    # print("Stitching lightcurves")

    lc_raw = lcs.stitch()

    # print("Fetching period and duration")

    # Fetch period and duration data from caltech exofop for tess
    data_df = fetch_tess_data_df()

    threshold_crossing_events = data_df[data_df['TIC ID'] == int(tess_id)]

    tce_count = threshold_crossing_events.shape[0]

    for i in range(tce_count):
        
        period, duration = threshold_crossing_events['Period (days)'].iloc[i].item(),  threshold_crossing_events['Duration (hours)'].iloc[i].item()
        t0 = threshold_crossing_events['Epoch (BJD)'].iloc[i].item() - BJD_TO_BCTJD_DIFF

        # info contains: [0]tic, [1]tce, [2]period, [3]epoch, [4]duration, [5]label,
        # [6]Teff, [7]logg, [8]metallicity, [9]mass, [10]radius, [11]density
        info = np.full((12,), np.nan)

        print(threshold_crossing_events[[
            'Epoch (BJD)',
            'TFOPWG Disposition',
            'Stellar Eff Temp (K)',
            'Stellar log(g) (cm/s^2)',
            'Stellar Metallicity',
            'Stellar Mass (M_Sun)',
            'Stellar Radius (R_Sun)']])

        info[0] = tess_id
        info[1] = i + 1
        info[2] = period
        info[3] = threshold_crossing_events['Epoch (BJD)'].item()
        info[4] = duration

        # if label is -1, these are unknowns for the experimental set
        if threshold_crossing_events['TFOPWG Disposition'].item() in ['KP', 'CP']:
            info[5] = 1
        elif threshold_crossing_events['TFOPWG Disposition'].item() in ['FA', 'FP']:
            info[5] = 0
        else:
            info[5] = -1

        info[6] = threshold_crossing_events['Stellar Eff Temp (K)'].item()
        info[7] = threshold_crossing_events['Stellar log(g) (cm/s^2)'].item()
        info[8] = threshold_crossing_events['Stellar Metallicity'].item()
        info[9] = threshold_crossing_events['Stellar Mass (M_Sun)'].item()
        info[10] = threshold_crossing_events['Stellar Radius (R_Sun)'].item()
        
        stellar_params_link = f'https://exofop.ipac.caltech.edu/tess/download_planet.php?id={tess_id}&output=csv'

        densities = pd.read_csv(stellar_params_link, sep='|')['Fitted Stellar Density (g/cm3)']

        if not np.all(densities.isna()):
            info[11] = pd.read_csv(stellar_params_link, sep='|')['Fitted Stellar Density (g/cm3)'].dropna().iloc[0].item()\


        # print("Processing outliers")

        lc_clean = lc_raw.remove_outliers(sigma=3)

        # print("Masking hack")

        # Do the hacky masking from here: https://docs.lightkurve.org/tutorials/3-science-examples/exoplanets-machine-learning-preprocessing.html
        temp_fold = lc_clean.fold(period, epoch_time=t0)
        fractional_duration = (duration / 24.0) / period
        phase_mask = np.abs(temp_fold.phase.value) < (fractional_duration * 1.5)
        transit_mask = np.in1d(lc_clean.time.value, temp_fold.time_original.value[phase_mask])


        # print("Flattening lightcurve")

        lc_flat = lc_clean.flatten(mask=transit_mask)
        lc_fold = lc_flat.fold(period, epoch_time=t0)

        # print("Creating global representation")

        lc_global = lc_fold.bin(time_bin_size=period/global_bin_width_factor).normalize() - 1
        if not (len(lc_global) == global_bin_width_factor):
            logger.info(f'{tess_id} lc_global incorrect dimension: {len(lc_global)}')
            return
        lc_global = (lc_global / np.abs(np.nanmin(lc_global.flux)) ) * 2.0 + 1

        # print("Creating local representation")

        phase_mask = (lc_fold.phase > -4*fractional_duration) & (lc_fold.phase < 4.0*fractional_duration)
        lc_zoom = lc_fold[phase_mask]

<<<<<<< HEAD
        # we use 8x fractional duration here since we zoomed in on 4x the fractional duration on both sides
        lc_local = lc_zoom.bin(time_bin_size=8*fractional_duration/local_bin_width_factor).normalize() - 1
        if not (len(lc_local) == local_bin_width_factor):
            logger.info(f'{tess_id} lc_local incorrect dimension: {len(lc_local)}')
            return
        lc_local = (lc_local / np.abs(np.nanmin(lc_local.flux)) ) * 2.0 + 1
=======
    lc_global = lc_fold.bin(time_bin_size=period/global_bin_width_factor).normalize() - 1
    #lc_global = (lc_global / np.abs(lc_global.flux.min()) ) * 2.0 + 1
    lc_global = (lc_global / np.abs(np.nanmin(lc_global.flux)) ) * 2.0 + 1
>>>>>>> 16bc5b00

        # print(lc_local.dtype.names)
    

    
        # export
        export_lightcurve(lc_local, f"{tess_id}_local_0{i+1}")
        export_lightcurve(lc_global, f"{tess_id}_global_0{i+1}")
        export_info(info, f"{tess_id}_0{i+1}")

def export_info(info, filename):
    np.save(f"./data/{filename}_info.npy", np.array(info))

    # add centroid preprocessing
    local_cen, global_cen = preprocess_centroid(lc_local, lc_global)

    # export
    np.save(f"{OUTPUT_FOLDER+tess_id}_local_cen.npy", local_cen)
    np.save(f"{OUTPUT_FOLDER+tess_id}_global_cen.npy", global_cen)


def export_lightcurve(lc, filename):
    """
    Method to save lightcurve data as CSV and a NumPy array file (.npy) representing flux.

    Inputs: lc = lightcurve to be saved.
            folder = folder in which to save file.
            filename = name of the file.
    """

    if not os.path.isdir('data'):
        os.mkdir(os.path.join(os.getcwd(), 'data'))

#    lc.to_csv(f"./data/{filename}.csv", overwrite=True)
    np.save(f"./data/{filename}_flux.npy", np.array(lc['flux']))


### Centroid Preprocessing
# section 2.2 of https://arxiv.org/pdf/1810.13434.pdf describes how they normalized
def normalize_centroid(centroid_data):
    # normalize by subtracting median and dividing by standard deviation
    med = np.median(centroid_data)
    std = np.std(centroid_data)
    centroid_data -= med
    if std == 0:
        print("Error; normalize_centroid(): std == 0")
        return
    centroid_data /= std

    # TO DO
    # "Moreover, we normalize the standard deviation of the centroid curves by that of the light curves"
    # from 2.2 not implemented


def get_mag(x, y):
    # get magnitude as: sqrt(x^2 + y^2)
    return math.sqrt(x*x + y*y)

def preprocess_centroid(lc_local, lc_global):
    """
    Method for preprocessing TESS centroid data

    Input: local and global lightcurve objects (already pre-processed)
    Output: local and global centroid position numpy arrays
    """
    sap_global_condition = 'sap_x' in lc_global.columns and 'sap_y' in lc_global.columns
    sap_local_condition = 'sap_x' in lc_local.columns and 'sap_y' in lc_local.columns
    if sap_global_condition and sap_local_condition:
        # remove the pix dimension
        global_x = np.array([float(x/u.pix) for x in lc_global['sap_x']])
        global_y = np.array([float(y/u.pix) for y in lc_global['sap_y']])
        local_x = np.array([float(x/u.pix) for x in lc_local['sap_x']])
        local_y = np.array([float(y/u.pix) for y in lc_local['sap_y']])
    else:
        # TO DO: check for centroid_row, centroid_col and do any preprocessing they might require
        print("Error: preprocess_centroid(): No handling for centroid data not stored in sap_x, sap_y")
        return

    # compute r = sqrt(x^2 + y^2) for each centroid location
    local_cen = np.array([get_mag(x,y) for x, y in zip(local_x, local_y)])
    global_cen = np.array([get_mag(x,y) for x, y in zip(global_x, global_y)])

    # normalize by subtracting mean and dividing by standard deviation
    normalize_centroid(local_cen)
    normalize_centroid(global_cen)

    return local_cen, global_cen

if __name__ == "__main__":
    preprocess_tess_data()<|MERGE_RESOLUTION|>--- conflicted
+++ resolved
@@ -89,15 +89,6 @@
         # [6]Teff, [7]logg, [8]metallicity, [9]mass, [10]radius, [11]density
         info = np.full((12,), np.nan)
 
-        print(threshold_crossing_events[[
-            'Epoch (BJD)',
-            'TFOPWG Disposition',
-            'Stellar Eff Temp (K)',
-            'Stellar log(g) (cm/s^2)',
-            'Stellar Metallicity',
-            'Stellar Mass (M_Sun)',
-            'Stellar Radius (R_Sun)']])
-
         info[0] = tess_id
         info[1] = i + 1
         info[2] = period
@@ -157,37 +148,29 @@
         phase_mask = (lc_fold.phase > -4*fractional_duration) & (lc_fold.phase < 4.0*fractional_duration)
         lc_zoom = lc_fold[phase_mask]
 
-<<<<<<< HEAD
         # we use 8x fractional duration here since we zoomed in on 4x the fractional duration on both sides
         lc_local = lc_zoom.bin(time_bin_size=8*fractional_duration/local_bin_width_factor).normalize() - 1
         if not (len(lc_local) == local_bin_width_factor):
             logger.info(f'{tess_id} lc_local incorrect dimension: {len(lc_local)}')
             return
         lc_local = (lc_local / np.abs(np.nanmin(lc_local.flux)) ) * 2.0 + 1
-=======
-    lc_global = lc_fold.bin(time_bin_size=period/global_bin_width_factor).normalize() - 1
-    #lc_global = (lc_global / np.abs(lc_global.flux.min()) ) * 2.0 + 1
-    lc_global = (lc_global / np.abs(np.nanmin(lc_global.flux)) ) * 2.0 + 1
->>>>>>> 16bc5b00
+
 
         # print(lc_local.dtype.names)
-    
-
-    
+
+        # add centroid preprocessing
+        local_cen, global_cen = preprocess_centroid(lc_local, lc_global)
+        
         # export
         export_lightcurve(lc_local, f"{tess_id}_local_0{i+1}")
         export_lightcurve(lc_global, f"{tess_id}_global_0{i+1}")
-        export_info(info, f"{tess_id}_0{i+1}")
-
-def export_info(info, filename):
-    np.save(f"./data/{filename}_info.npy", np.array(info))
-
-    # add centroid preprocessing
-    local_cen, global_cen = preprocess_centroid(lc_local, lc_global)
-
-    # export
-    np.save(f"{OUTPUT_FOLDER+tess_id}_local_cen.npy", local_cen)
-    np.save(f"{OUTPUT_FOLDER+tess_id}_global_cen.npy", global_cen)
+
+        np.save(f"{OUTPUT_FOLDER+str(tess_id)}_info.npy", np.array(info))
+
+        # export
+        np.save(f"{OUTPUT_FOLDER+str(tess_id)}_local_cen.npy", local_cen)
+        np.save(f"{OUTPUT_FOLDER+str(tess_id)}_global_cen.npy", global_cen)
+
 
 
 def export_lightcurve(lc, filename):
@@ -199,11 +182,11 @@
             filename = name of the file.
     """
 
-    if not os.path.isdir('data'):
-        os.mkdir(os.path.join(os.getcwd(), 'data'))
-
-#    lc.to_csv(f"./data/{filename}.csv", overwrite=True)
-    np.save(f"./data/{filename}_flux.npy", np.array(lc['flux']))
+    if not os.path.isdir(OUTPUT_FOLDER):
+        os.mkdir(os.path.join(os.getcwd(), OUTPUT_FOLDER))
+
+#   lc.to_csv(f"./data/{filename}.csv", overwrite=True)
+    np.save(f"{OUTPUT_FOLDER+str(filename)}_flux.npy", np.array(lc['flux']))
 
 
 ### Centroid Preprocessing
